--- conflicted
+++ resolved
@@ -4,11 +4,8 @@
 import time
 from random import choices, randrange
 from urllib.parse import unquote, urlparse
-<<<<<<< HEAD
+
 from typing import Dict, List, Optional
-=======
-from typing import List, Optional
->>>>>>> f3c91195
 
 from _config import Config
 from shared import Shared, CameraState
@@ -30,10 +27,7 @@
         self._stream_started = False
         self._transport_protocol: Optional[str] = None
         self._content_base: Optional[str] = None
-<<<<<<< HEAD
         self._track_aliases: Dict[str, int] = {}
-=======
->>>>>>> f3c91195
 
     @staticmethod
     async def listen():
@@ -322,7 +316,6 @@
 
         candidates = [candidate.strip() for candidate in transport_header.split(',') if candidate.strip()]
 
-<<<<<<< HEAD
         udp_candidate = None
         tcp_candidate = None
         for candidate in candidates:
@@ -348,23 +341,6 @@
         elif tcp_candidate:
             chosen = tcp_candidate
             protocol = 'tcp'
-=======
-        chosen = None
-        protocol = None
-        for candidate in candidates:
-            if 'RTP/AVP/TCP' in candidate.upper():
-                chosen = candidate
-                protocol = 'tcp'
-                break
-
-        if not chosen:
-            for candidate in candidates:
-                upper = candidate.upper()
-                if 'RTP/AVP' in upper and 'RTP/AVP/TCP' not in upper:
-                    chosen = candidate
-                    protocol = 'udp'
-                    break
->>>>>>> f3c91195
 
         if not chosen:
             raise RuntimeError('unsupported transport requested')
@@ -398,16 +374,11 @@
             return f'Transport: {";".join([protocol_token] + response_params)}'
 
         udp_ports = _get_ports(chosen)
-<<<<<<< HEAD
         track_idx = self._resolve_track_index(ask)
         if track_idx is None:
             track_idx = 0 if not self.udp_ports else max(self.udp_ports.keys(), default=-1) + 1
 
         self.udp_ports[track_idx] = udp_ports
-=======
-        idx = 0 if not self.udp_ports else 1
-        self.udp_ports[idx] = udp_ports
->>>>>>> f3c91195
 
         response_params = []
         has_unicast = False
@@ -417,24 +388,18 @@
             if lower == 'unicast':
                 has_unicast = True
                 response_params.append('unicast')
-<<<<<<< HEAD
             elif lower == 'multicast':
                 continue
-=======
->>>>>>> f3c91195
             elif lower.startswith('client_port='):
                 has_client_port = True
                 value = param.split('=', 1)[1].strip()
                 response_params.append(f'client_port={value}')
             elif lower.startswith('server_port='):
                 continue
-<<<<<<< HEAD
             elif lower.startswith('destination=') or lower.startswith('source='):
                 continue
             elif lower.startswith('ttl='):
                 continue
-=======
->>>>>>> f3c91195
             else:
                 response_params.append(param)
 
@@ -444,13 +409,9 @@
         if not has_client_port:
             raise RuntimeError('invalid transport ports')
 
-<<<<<<< HEAD
         server_ports = self._format_server_ports(track_idx)
         if server_ports:
             response_params.append(server_ports)
-=======
-        response_params.append('server_port=5998-5999')
->>>>>>> f3c91195
 
         self._transport_protocol = 'udp'
         return f'Transport: {";".join([protocol_token] + response_params)}'
@@ -549,7 +510,6 @@
     def _ensure_trailing_slash(value: str) -> str:
         return value if value.endswith('/') else f'{value}/'
 
-<<<<<<< HEAD
     def _resolve_track_index(self, ask: str) -> Optional[int]:
         request_line = ask.split('\r\n', 1)[0]
         parts = request_line.split()
@@ -587,8 +547,6 @@
         base_port = Config.start_udp_port + track_idx * 2
         return f'server_port={base_port}-{base_port + 1}'
 
-=======
->>>>>>> f3c91195
 
 async def _handle(reader, writer):
     """ This callback function will be called every time a connection to the server is made
